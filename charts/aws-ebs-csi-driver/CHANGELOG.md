# Helm chart

<<<<<<< HEAD
## 2.8.1 
* Update controller and node templates to include envFrom property

## v2.8.0
=======
## v2.8.1
* Bump app/driver to version `v1.9.0`
* Update livenessprobe to version `v2.6.0`
>>>>>>> 3f7f452e

## v2.8.0
* Feature: Support custom affinity definition on node daemon set ([#1277](https://github.com/kubernetes-sigs/aws-ebs-csi-driver/pull/1277), [@vauchok](https://github.com/vauchok))

## v2.7.1
* Bump app/driver to version `v1.8.0`

## v2.7.0
* Support optional ec2 endpoint configuration.
* Fix node driver registrar socket path.
* Fix hardcoded kubelet path.

## v2.6.11
* Bump app/driver to version `v1.7.0`
* Set handle-volume-inuse-error to `false`

## v2.6.10

* Add quotes around the `extra-tags` argument in order to prevent special characters such as `":"` from breaking the manifest YAML after template rendering.

## v2.6.9

* Update csi-snapshotter to version `v6.0.1`
* Update external-attacher to version `v3.4.0`
* Update external-resizer to version `v1.4.0`
* Update external-provisioner to version `v3.1.0`
* Update node-driver-registrar to version `v2.5.1`
* Update livenessprobe to version `v2.5.0`

## v2.6.8

* Bump app/driver to version `v1.6.2`
* Bump sidecar version for nodeDriverRegistrar, provisioner to be consistent with EKS CSI Driver Add-on

## v2.6.7

* Bump app/driver to version `v1.6.1`

## v2.6.6

* Bump app/driver to version `v1.6.0`

## v2.6.5

* Bump app/driver to version `v1.5.3`

## v2.6.4

* Remove exposure all secrets to external-snapshotter-role

## v2.6.3

* Bump app/driver to version `v1.5.1`

## v2.6.2

* Update csi-resizer version to v1.1.0

## v2.6.1

* Add securityContext support for controller Deployment

## v2.5.0

* Bump app/driver version to `v1.5.0`

## v2.4.1

* Replace deprecated arg `--extra-volume-tags` by `--extra-tags`

## v2.4.0

* Bump app/driver version to `v1.4.0`

## v2.3.1

* Bump app/driver version to `v1.3.1`

## v2.3.0

* Support overriding controller `--default-fstype` flag via values

## v2.2.1

* Bump app/driver version to `v1.3.0`

## v2.2.0

* Support setting imagePullPolicy for all containers

## v2.1.1

* Bump app/driver version to `v1.2.1`

## v2.1.0

* Custom `controller.updateStrategy` to set controller deployment strategy.

## v2.0.4

* Use chart app version as default image tag
* Add updateStrategy to daemonsets

## v2.0.3

* Bump app/driver version to `v1.2.0`

## v2.0.2

* Bump app/driver version to `v1.1.3`

## v2.0.1

* Only create Windows daemonset if enableWindows is true
* Update Windows daemonset to align better to the Linux one

## v2.0.0

* Remove support for Helm 2
* Remove deprecated values
* No longer install snapshot controller or its CRDs
* Reorganize additional values

[Upgrade instructions](/docs/README.md#upgrading-from-version-1x-to-2x-of-the-helm-chart)

## v1.2.4

* Bump app/driver version to `v1.1.1`
* Install VolumeSnapshotClass, VolumeSnapshotContent, VolumeSnapshot CRDs if enableVolumeSnapshot is true
* Only run csi-snapshotter sidecar if enableVolumeSnapshot is true or if CRDs are already installed<|MERGE_RESOLUTION|>--- conflicted
+++ resolved
@@ -1,15 +1,11 @@
 # Helm chart
 
-<<<<<<< HEAD
-## 2.8.1 
+## v2.8.2
 * Update controller and node templates to include envFrom property
 
-## v2.8.0
-=======
 ## v2.8.1
 * Bump app/driver to version `v1.9.0`
 * Update livenessprobe to version `v2.6.0`
->>>>>>> 3f7f452e
 
 ## v2.8.0
 * Feature: Support custom affinity definition on node daemon set ([#1277](https://github.com/kubernetes-sigs/aws-ebs-csi-driver/pull/1277), [@vauchok](https://github.com/vauchok))
