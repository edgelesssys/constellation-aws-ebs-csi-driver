--- conflicted
+++ resolved
@@ -2,11 +2,7 @@
 appVersion: "0.9.0"
 name: aws-ebs-csi-driver
 description: A Helm chart for AWS EBS CSI Driver
-<<<<<<< HEAD
-version: 0.9.10
-=======
-version: 0.9.11
->>>>>>> 5241bed3
+version: 0.9.12
 kubeVersion: ">=1.17.0-0"
 home: https://github.com/kubernetes-sigs/aws-ebs-csi-driver
 sources:
